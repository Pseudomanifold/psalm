/*!
*	@file	mesh.h
*	@brief	Data structures for representing a mesh
*/

#ifndef __MESH_H__
#define __MESH_H__

#include <iostream>
#include <vector>
#include <string>
#include <utility>
#include <set>
#include <map>

#include "vertex.h"
#include "directed_edge.h"
#include "edge.h"
#include "face.h"

namespace psalm
{

/*!
*	Typedef for describing a map that contains the weights for an k-sided
*	face.
*/

typedef std::map<size_t, std::vector<double> > weights_map;

/*!
*	@class mesh
*	@brief Represents a mesh
*/

class mesh
{
	public:
		mesh();
		~mesh();

		bool load(const std::string& filename, short type = TYPE_EXT);
		bool save(const std::string& filename, short type = TYPE_EXT);

		void prune(	const std::set<size_t>& remove_faces,
				const std::set<size_t>& remove_vertices);
		void subdivide(	short algorithm = mesh::ALG_CATMULL_CLARK,
				size_t steps = 1);
		void destroy();
		void replace_with(mesh& M);

		// Setters for instance options

		void set_crease_handling(bool status= true);
		void set_parametric_point_creation(bool status = true);
		void set_bspline_weights_usage(bool status = true);
		void set_statistics_output(bool status = true);
		void set_boundary_preservation(bool status = true);

		void set_predefined_weights(short weights);
		void set_custom_weights(const weights_map& custom_weights);

		// Class-wide constants

		static const short TYPE_PLY;		///< Constant for reading/writing PLY files
		static const short TYPE_OBJ;		///< Constant for reading/writing OBJ files
		static const short TYPE_OFF;		///< Constant for reading/writing OFF files
		static const short TYPE_EXT;		///< Constant for reading/writing files by their extension

		static const short ALG_CATMULL_CLARK;	///< Represents Catmull-Clark algorithm in subdivision method
		static const short ALG_DOO_SABIN;	///< Represents Doo-Sabin algorithm in subdivision method
		static const short ALG_LOOP;		///< Represents Loop algorithm in subdivision method

		static const short W_DEFAULT;		///< Represents default weights for any subdivision scheme
		static const short W_CATMULL_CLARK;	///< Represents Catmull-Clark weights for the DS scheme
		static const short W_DOO_SABIN;		///< Represents Doo-Sabin weights for the DS scheme
		static const short W_DEGENERATE;	///< Represents degenerate weights for the DS scheme

	private:

		// Data variables

		std::vector<vertex*>	V;
		std::vector<edge*>	E;
		std::vector<face*>	F;

		std::map<std::pair<size_t,size_t>, edge*> E_M;

		// Functions

		vertex* get_vertex(size_t id);

		void add_face(const std::vector<size_t>& vertices);
		void add_face(std::vector<vertex*> vertices);

		inline void add_face(vertex* v1, vertex* v2, vertex* v3);
		inline void add_face(vertex* v1, vertex* v2, vertex* v3, vertex* v4);

		directed_edge add_edge(const vertex* u, const vertex* v);

		vertex* add_vertex(double x, double y, double z);
		vertex* add_vertex(const v3ctor& pos);

		const vertex* find_remaining_vertex(const edge* e, const face* f);
		vertex* find_face_vertex(face* f, const vertex* v);

		std::vector<const vertex*> sort_vertices(face* f, const vertex* v);
		std::vector<face*> sort_faces(vertex* v);

		void print_progress(std::string op, size_t cur_pos, size_t max_pos);

		void subdivide_loop();
		void subdivide_doo_sabin();
		void subdivide_catmull_clark();

		void ds_create_points_g(mesh& M);
		void ds_create_points_p(mesh& M,
					double (*weight_function)(size_t, size_t));

		void cc_create_points_g(mesh& M);
		void cc_create_points_p(mesh& M,
					std::pair<double, double> (*weight_function)(size_t));

<<<<<<< HEAD
=======
		void trace(size_t i, size_t k, size_t** O);
		void triangulate_hole();
		double objective_function(vertex* v1, vertex* v2, vertex* v3);

>>>>>>> 86b624c3
		static double ds_weights_ds(size_t k, size_t i);
		static double ds_weights_cc(size_t k, size_t i);
		static double ds_weights_degenerate(size_t k, size_t i);

		static std::pair<double, double> cc_weights_cc(size_t n);
		static std::pair<double, double> cc_weights_ds(size_t n);
		static std::pair<double, double> cc_weights_degenerate(size_t n);

		bool load_ply(std::istream& in);
		bool load_obj(std::istream& in);
		bool load_off(std::istream& in);

		bool save_ply(std::ostream& out);
		bool save_obj(std::ostream& out);
		bool save_off(std::ostream& out);

		// Status variables and options

		static const short STATUS_OK;		//< Status constant signalling an operation worked
		static const short STATUS_ERROR;	//< Status constant signalling an operation failed
		static const short STATUS_UNDEFINED;	//< Status constant signalling no operation took place

		bool use_parametric_point_creation;	//< Flag signalling that points in subdivision schemes shall
							//< be computed using the parametric variant. Normally, the
							//< geometric variant is used.

		bool print_statistics;			//< Flag signalling that statistics shall be printed to
							//< STDERR--STDOUT cannot be used because the user may
							//< specify it as an input or output "file".

		bool handle_creases;			//< Flag signalling
							//< that creases or border edges are handled. The handling depends
							//< on the algorithm. The CC scheme, for example, will
							//< compute the midpoint of the crease edges in order to
							//< obtain a new edge point.

		bool preserve_boundaries;		//< Flag signalling
							//< that border vertices are preserved. This means that subdivision
							//< will _preserve_ the original vertices and only create
							//< points in the middle of a boundary edge.

		bool use_bspline_weights;		//< Flag signalling
							//< that the B-spline weights are supposed to be use whenever an
							//< algorithm encounters a regular situation (i.e. 4-sided polygon
							//< for Doo-Sabin, vertex with valency 4 for Catmull-Clark). Only
							//< relevant for parametric point creation.

		short weights;				//< Predefined weight set for the current algorithm; implies
							//< that points are created parametrically

		weights_map ds_custom_weights;		//< Stores custom weights for the DS scheme
};

} // end of namespace "psalm"

#endif<|MERGE_RESOLUTION|>--- conflicted
+++ resolved
@@ -121,13 +121,10 @@
 		void cc_create_points_p(mesh& M,
 					std::pair<double, double> (*weight_function)(size_t));
 
-<<<<<<< HEAD
-=======
 		void trace(size_t i, size_t k, size_t** O);
 		void triangulate_hole();
 		double objective_function(vertex* v1, vertex* v2, vertex* v3);
 
->>>>>>> 86b624c3
 		static double ds_weights_ds(size_t k, size_t i);
 		static double ds_weights_cc(size_t k, size_t i);
 		static double ds_weights_degenerate(size_t k, size_t i);
@@ -139,6 +136,7 @@
 		bool load_ply(std::istream& in);
 		bool load_obj(std::istream& in);
 		bool load_off(std::istream& in);
+		bool load_pline(std::istream& in);
 
 		bool save_ply(std::ostream& out);
 		bool save_obj(std::ostream& out);
