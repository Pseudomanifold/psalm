/*!
*	@file	mesh.h
*	@brief	Data structures for representing a mesh
*/

#ifndef __MESH_H__
#define __MESH_H__

#include <iostream>
#include <vector>
#include <string>
#include <utility>
#include <set>
#include <map>

#include "vertex.h"
#include "directed_edge.h"
#include "edge.h"
#include "face.h"

namespace psalm
{

/*!
*	Typedef for describing a map that contains the weights for an k-sided
*	face.
*/

typedef std::map<size_t, std::vector<double> > weights_map;

/*!
*	@class mesh
*	@brief Represents a mesh
*/

class mesh
{
	public:
		mesh();
		~mesh();

		bool load(const std::string& filename, short type = TYPE_EXT);
		bool save(const std::string& filename, short type = TYPE_EXT);

		void prune(	const std::set<size_t>& remove_faces,
				const std::set<size_t>& remove_vertices);
		void subdivide(	short algorithm = mesh::ALG_CATMULL_CLARK,
				size_t steps = 1);
		void destroy();
		void replace_with(mesh& M);

		// Setters for instance options

		void set_crease_handling(bool status= true);
		void set_parametric_point_creation(bool status = true);
		void set_bspline_weights_usage(bool status = true);
		void set_statistics_output(bool status = true);
		void set_boundary_preservation(bool status = true);

		void set_predefined_weights(short weights);
		void set_custom_weights(const weights_map& custom_weights);

		// Class-wide constants

		static const short TYPE_PLY;		///< Constant for reading/writing PLY files
		static const short TYPE_OBJ;		///< Constant for reading/writing OBJ files
		static const short TYPE_OFF;		///< Constant for reading/writing OFF files
		static const short TYPE_EXT;		///< Constant for reading/writing files by their extension

		static const short ALG_CATMULL_CLARK;	///< Represents Catmull-Clark algorithm in subdivision method
		static const short ALG_DOO_SABIN;	///< Represents Doo-Sabin algorithm in subdivision method
		static const short ALG_LOOP;		///< Represents Loop algorithm in subdivision method

		static const short W_DEFAULT;		///< Represents default weights for any subdivision scheme
		static const short W_CATMULL_CLARK;	///< Represents Catmull-Clark weights for the DS scheme
		static const short W_DOO_SABIN;		///< Represents Doo-Sabin weights for the DS scheme
		static const short W_DEGENERATE;	///< Represents degenerate weights for the DS scheme

	protected:

		// Data variables

		std::vector<vertex*>	V;
		std::vector<edge*>	E;
		std::vector<face*>	F;

		std::map<std::pair<size_t,size_t>, edge*> E_M;

		// Functions

		vertex* get_vertex(size_t id);

		void add_face(const std::vector<size_t>& vertices);
		void add_face(std::vector<vertex*> vertices);

		void add_face(vertex* v1, vertex* v2, vertex* v3);
		void add_face(vertex* v1, vertex* v2, vertex* v3, vertex* v4);

		directed_edge add_edge(const vertex* u, const vertex* v);

		vertex* add_vertex(double x, double y, double z);
		vertex* add_vertex(const v3ctor& pos);

		const vertex* find_remaining_vertex(const edge* e, const face* f);
		vertex* find_face_vertex(face* f, const vertex* v);

		std::vector<const vertex*> sort_vertices(face* f, const vertex* v);
		std::vector<face*> sort_faces(vertex* v);

		void print_progress(std::string op, size_t cur_pos, size_t max_pos);

		void subdivide_loop();
		void subdivide_doo_sabin();
		void subdivide_catmull_clark();

		void ds_create_points_g(mesh& M);
		void ds_create_points_p(mesh& M,
					double (*weight_function)(size_t, size_t));

		void cc_create_points_g(mesh& M);
		void cc_create_points_p(mesh& M,
					std::pair<double, double> (*weight_function)(size_t));

<<<<<<< HEAD
=======
		void trace(size_t i, size_t k, size_t** O);
		void triangulate_hole();
		double objective_function(vertex* v1, vertex* v2, vertex* v3);

		void mark_boundaries();

>>>>>>> c3d70073
		static double ds_weights_ds(size_t k, size_t i);
		static double ds_weights_cc(size_t k, size_t i);
		static double ds_weights_degenerate(size_t k, size_t i);

		static std::pair<double, double> cc_weights_cc(size_t n);
		static std::pair<double, double> cc_weights_ds(size_t n);
		static std::pair<double, double> cc_weights_degenerate(size_t n);

		bool load_ply(std::istream& in);
		bool load_obj(std::istream& in);
		bool load_off(std::istream& in);
		bool load_pline(std::istream& in);

		bool save_ply(std::ostream& out);
		bool save_obj(std::ostream& out);
		bool save_off(std::ostream& out);

		// Status variables and options

		static const short STATUS_OK;		//< Status constant signalling an operation worked
		static const short STATUS_ERROR;	//< Status constant signalling an operation failed
		static const short STATUS_UNDEFINED;	//< Status constant signalling no operation took place

		bool use_parametric_point_creation;	//< Flag signalling that points in subdivision schemes shall
							//< be computed using the parametric variant. Normally, the
							//< geometric variant is used.

		bool print_statistics;			//< Flag signalling that statistics shall be printed to
							//< STDERR--STDOUT cannot be used because the user may
							//< specify it as an input or output "file".

		bool handle_creases;			//< Flag signalling
							//< that creases or border edges are handled. The handling depends
							//< on the algorithm. The CC scheme, for example, will
							//< compute the midpoint of the crease edges in order to
							//< obtain a new edge point.

		bool preserve_boundaries;		//< Flag signalling
							//< that border vertices are preserved. This means that subdivision
							//< will _preserve_ the original vertices and only create
							//< points in the middle of a boundary edge.

		bool use_bspline_weights;		//< Flag signalling
							//< that the B-spline weights are supposed to be use whenever an
							//< algorithm encounters a regular situation (i.e. 4-sided polygon
							//< for Doo-Sabin, vertex with valency 4 for Catmull-Clark). Only
							//< relevant for parametric point creation.

		short weights;				//< Predefined weight set for the current algorithm; implies
							//< that points are created parametrically

		weights_map ds_custom_weights;		//< Stores custom weights for the DS scheme
};

/*!
*	Adds a triangular face to the mesh. This function allows the caller to
*	specify 3 vertices that will form the new triangle. Thus, specifying a
*	vector of pointers is not necessary.
*
*	@param v1 Pointer to 1st vertex of new face
*	@param v2 Pointer to 2nd vertex of new face
*	@param v3 Pointer to 3rd vertex of new face
*
*	@warning The vertex pointers are not checked for consistency.
*/

inline void mesh::add_face(vertex* v1, vertex* v2, vertex* v3)
{
	std::vector<vertex*> vertices;

	vertices.push_back(v1);
	vertices.push_back(v2);
	vertices.push_back(v3);

	add_face(vertices);
}

/*!
*	Adds a quadrangular face to the mesh. This function allows the caller
*	to specify 4 vertices that will form the new quadrangle. Thus,
*	specifying a vector of pointers is not necessary.
*
*	@param v1 Pointer to 1st vertex of new face
*	@param v2 Pointer to 2nd vertex of new face
*	@param v3 Pointer to 3rd vertex of new face
*	@param v4 Pointer to 4th vertex of new face
*
*	@warning The vertex pointers are not checked for consistency and
*	planarity.
*/

inline void mesh::add_face(vertex* v1, vertex* v2, vertex* v3, vertex* v4)
{
	std::vector<vertex*> vertices;

	vertices.push_back(v1);
	vertices.push_back(v2);
	vertices.push_back(v3);
	vertices.push_back(v4);

	add_face(vertices);
}

} // end of namespace "psalm"

#endif<|MERGE_RESOLUTION|>--- conflicted
+++ resolved
@@ -121,15 +121,8 @@
 		void cc_create_points_p(mesh& M,
 					std::pair<double, double> (*weight_function)(size_t));
 
-<<<<<<< HEAD
-=======
-		void trace(size_t i, size_t k, size_t** O);
-		void triangulate_hole();
-		double objective_function(vertex* v1, vertex* v2, vertex* v3);
-
 		void mark_boundaries();
 
->>>>>>> c3d70073
 		static double ds_weights_ds(size_t k, size_t i);
 		static double ds_weights_cc(size_t k, size_t i);
 		static double ds_weights_degenerate(size_t k, size_t i);
