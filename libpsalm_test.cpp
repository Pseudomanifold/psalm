/*!
*	@file	libpsalm_test.cpp
*	@brief	Test suite for libpsalm
*	@author	Bastian Rieck <bastian.rieck@iwr.uni-heidelberg.de>
*
*	This test suite reads a .pline file, converts it to a format suitable
*	for libpsalm, and writes the output file back into native PLY format.
*/

#include <iostream>
#include <sstream>
#include <fstream>
#include <string>

#include "libpsalm.h"

/*!
*	Processes the given .pline file by reading it and converting it to a
*	format suitable for libpsalm.
*
*	@param filename		File to process
*	@param ignore_IDs	If this flag is set, the original vertex IDs
*				will be ignored. This allows the filled hole to
*				be treated as a normal mesh.
*/

void process_pline_file(std::string filename, bool ignore_IDs = false)
{
	std::ifstream in(filename.c_str());
	if(!in.good())
	{
		std::cerr	<< "pline_fill: Unable to open .pline file \""
				<< filename << "\"."
				<< std::endl;
		return;
	}
	else
		std::cout << "pline_fill: Processing file \"" << filename << "\" " << std::flush;

	std::string line;
	std::stringstream converter;

	size_t num_closed_holes = 0;
	while(std::getline(in, line))
	{
		// Ignore lines containing a "#"
		if(line.find_first_of('#') != std::string::npos)
			continue;

		converter.str(line);

		// Data format is straightforward (different fields are assumed to
		// be separated by whitespace).
		//
		//	Label ID | number of vertices | id1 x1 y1 z1 n1 n2 n3 id2 x2 y2 z2 ...

		int label_no;
		int num_vertices;

		converter >> label_no >> num_vertices;
		num_vertices--;	// ignore last point because it is a repetition
				// of the first point

		// Prepare storage for vertex IDs and vertex coordinates
		long* vertex_IDs = new long[num_vertices];
		double* coordinates = new double[3*num_vertices];
<<<<<<< HEAD
=======
		double* normals = new double[3*num_vertices];
>>>>>>> aa193021

		for(int i = 0; i < num_vertices; i++)
		{
			converter	>> vertex_IDs[i]
					>> coordinates[3*i]
					>> coordinates[3*i+1]
					>> coordinates[3*i+2]
					>> normals[3*i]
					>> normals[3*i+1]
					>> normals[3*i+2];

			if(ignore_IDs)
				vertex_IDs[i] = i; // sequentially numbered IDs
		}

		// Storage for data returned by the algorithm
		int num_new_vertices	= 0;
		double* new_coordinates = NULL;
		int num_new_faces	= 0;
		long* new_vertex_IDs	= NULL;

<<<<<<< HEAD
		bool res = fill_hole(	num_vertices, vertex_IDs, coordinates,
=======
		bool res = fill_hole(	num_vertices, vertex_IDs, coordinates, normals,
>>>>>>> aa193021
					&num_new_vertices, &new_coordinates, &num_new_faces, &new_vertex_IDs);

		if(res)
			num_closed_holes++;

		delete[] vertex_IDs;
		delete[] coordinates;
		delete[] normals;

		delete[] new_coordinates;
		delete[] new_vertex_IDs;

		converter.clear();
		line.clear();

		std::cout << "." << std::flush;
	}

	std::cout	<< std::endl
			<< "Closed " << num_closed_holes << " holes." << std::endl;
}

int main(int argc, char* argv[])
{
	process_pline_file("../Holes/Salmanassar3_Holes_w_Normals_HR_CLEAN_with_Indices.pline", true);
	//process_pline_file("../Holes/0976.pline", true);
	return(0);
}<|MERGE_RESOLUTION|>--- conflicted
+++ resolved
@@ -64,10 +64,7 @@
 		// Prepare storage for vertex IDs and vertex coordinates
 		long* vertex_IDs = new long[num_vertices];
 		double* coordinates = new double[3*num_vertices];
-<<<<<<< HEAD
-=======
 		double* normals = new double[3*num_vertices];
->>>>>>> aa193021
 
 		for(int i = 0; i < num_vertices; i++)
 		{
@@ -89,11 +86,7 @@
 		int num_new_faces	= 0;
 		long* new_vertex_IDs	= NULL;
 
-<<<<<<< HEAD
-		bool res = fill_hole(	num_vertices, vertex_IDs, coordinates,
-=======
 		bool res = fill_hole(	num_vertices, vertex_IDs, coordinates, normals,
->>>>>>> aa193021
 					&num_new_vertices, &new_coordinates, &num_new_faces, &new_vertex_IDs);
 
 		if(res)
