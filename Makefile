CC          = g++
CCFLAGS     = -g -Wall -c -pedantic
LIBS        = -L /usr/X11/lib -L /usr/local/lib
INCLUDES    = -I /usr/local/include
LDFLAGS     = -lglut -lGL -lGLU 
<<<<<<< HEAD

MYOBJECTS   = psalm.o mesh.o face.o vertex.o edge.o t_edge_hash.o t_face.o v3ctor.o zpr.o
BIN         = psalm
=======
MYOBJECTS   = subdivision.o v3ctor.o mesh.o face.o vertex.o edge.o zpr.o
BIN         = subdivision
>>>>>>> c29142cf

# Path to "meshlabserver" binary, which is used for creating test data.
MLS 	    = /home/bastian/tmp/meshlab-snapshot-svn3524/meshlab/src/meshlabserver/meshlabserver

$(BIN): $(MYOBJECTS) Makefile
	$(CC) $(MYOBJECTS) $(LIBS) $(LDFLAGS) -o $(BIN)
	./$(BIN)

.cpp.o:
	$(CC) $(INCLUDES) $(CCFLAGS) $<

.c.o:
	$(CC) $(INCLUDES) $(CCFLAGS) $<

clean:
	rm -f *.o *.core $(BIN)

# Create subdivided test data using "meshlab"
test: $(BIN)
	echo "Catmull-Clark Subdivision..."
	./$(BIN) -a cc -n 1 -o ICO_CC_01.ply Icosahedron_Inverted.ply
	./$(BIN) -a cc -n 2 -o ICO_CC_02.ply Icosahedron_Inverted.ply
	./$(BIN) -a cc -n 3 -o ICO_CC_03.ply Icosahedron_Inverted.ply
	echo "Doo-Sabin Subdivision..."
	./$(BIN) -a ds -n 1 -o ICO_DS_01.ply Icosahedron_Inverted.ply
	./$(BIN) -a ds -n 2 -o ICO_DS_02.ply Icosahedron_Inverted.ply
	./$(BIN) -a ds -n 3 -o ICO_DS_03.ply Icosahedron_Inverted.ply
	echo "Converting..."
	$(MLS) -i ICO_CC_01.ply -o ICO_CC_01.stl
	$(MLS) -i ICO_CC_02.ply -o ICO_CC_02.stl
	$(MLS) -i ICO_CC_03.ply -o ICO_CC_03.stl
	$(MLS) -i ICO_DS_01.ply -o ICO_DS_01.stl
	$(MLS) -i ICO_DS_02.ply -o ICO_DS_02.stl
	$(MLS) -i ICO_DS_03.ply -o ICO_DS_03.stl
	echo "Done."<|MERGE_RESOLUTION|>--- conflicted
+++ resolved
@@ -3,14 +3,8 @@
 LIBS        = -L /usr/X11/lib -L /usr/local/lib
 INCLUDES    = -I /usr/local/include
 LDFLAGS     = -lglut -lGL -lGLU 
-<<<<<<< HEAD
-
-MYOBJECTS   = psalm.o mesh.o face.o vertex.o edge.o t_edge_hash.o t_face.o v3ctor.o zpr.o
+MYOBJECTS   = psalm.o v3ctor.o mesh.o face.o vertex.o edge.o zpr.o
 BIN         = psalm
-=======
-MYOBJECTS   = subdivision.o v3ctor.o mesh.o face.o vertex.o edge.o zpr.o
-BIN         = subdivision
->>>>>>> c29142cf
 
 # Path to "meshlabserver" binary, which is used for creating test data.
 MLS 	    = /home/bastian/tmp/meshlab-snapshot-svn3524/meshlab/src/meshlabserver/meshlabserver
