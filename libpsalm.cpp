--- conflicted
+++ resolved
@@ -17,8 +17,6 @@
 
 #include "SubdivisionAlgorithms/Liepa.h"
 #include "TriangulationAlgorithms/MinimumWeightTriangulation.h"
-<<<<<<< HEAD
-=======
 
 /*!
 *	Generates a filename by creating a UUID and attaching the extension
@@ -38,7 +36,6 @@
 
 	return(converter.str());
 }
->>>>>>> aa193021
 
 /*!
 *	Given a polygonal line described as a list of vertices, this function
@@ -111,23 +108,6 @@
 		return(false);
 	}
 
-<<<<<<< HEAD
-	psalm::mesh M;
-
-	psalm::Liepa liepa_algorithm;
-	psalm::MinimumWeightTriangulation triangulation_algorithm;
-
-	M.load_raw_data(num_vertices, vertex_IDs, coordinates);
-	try
-	{
-		triangulation_algorithm.apply_to(M);
-		liepa_algorithm.apply_to(M);
-
-		M.save_raw_data(num_new_vertices, new_coordinates, num_new_faces, new_vertex_IDs);
-	}
-	// TODO: This should be handled more gracefully
-	catch(...)
-=======
 	result = (result && triangulation_algorithm.apply_to(M));				// step 1: triangulate the hole
 
 	double density = M.get_density();
@@ -161,7 +141,6 @@
 
 	// signal an error for the calling function
 	else
->>>>>>> aa193021
 	{
 		*num_new_vertices	= 0;
 		*num_new_faces		= 0;
@@ -193,20 +172,11 @@
 	// Fitted parameter values with asymptotic standard error of < 3%,
 	// which is sufficient for most mesh data.
 
-<<<<<<< HEAD
-	double a0 =  6.08864e-07;
-	double a1 = -0.00167679;
-	double b0 = -1.61397e-06;
-	double b1 =  0.00500891;
-	double c0 =  1.77846;
-=======
-
 	double a0 =  7.63324e-07;
 	double a1 = -0.00710062;
 	double b0 = -4.70052e-07;
 	double b1 =  0.00573126 ;
 	double c0 =  2.29083;
->>>>>>> aa193021
 
 	double x = input_density; // abbreviations so that the function is written more easily
 	double y = desired_density;
