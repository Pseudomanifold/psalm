--- conflicted
+++ resolved
@@ -887,8 +887,6 @@
 }
 
 /*!
-<<<<<<< HEAD
-=======
 *	Loads a data file that contains polygonal lines.
 *
 *	@param	in Input stream (file, standard input)
@@ -944,7 +942,6 @@
 }
 
 /*!
->>>>>>> 86b624c3
 *	Destroys the mesh and all related data structures and frees up used
 *	memory.
 */
@@ -2689,8 +2686,6 @@
 	return(faces);
 }
 
-<<<<<<< HEAD
-=======
 /*!
 *	Creates a minimum-weight triangulation of a hole. This uses the
 *	algorithm of Barequet and Sharir.
@@ -2790,5 +2785,4 @@
 	return(((A-B)|(C-A)).length());
 }
 
->>>>>>> 86b624c3
 } // end of namespace "psalm"