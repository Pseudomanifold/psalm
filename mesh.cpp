/*!
*	@file	mesh.cpp
*	@brief	Functions for representing a mesh
*/

#include <iostream>
#include <fstream>
#include <sstream>
#include <iomanip>
#include <algorithm>
#include <string>
#include <limits>
#include <stdexcept>

#include <ctime>
#include <cmath>
#include <cassert>
#include <cerrno>
#include <cstring>

#include "mesh.h"

namespace psalm
{

/*!
*	Sets some default values.
*/

mesh::mesh()
{
	id_offset = 0;
}

/*!
*	Destructor for mesh. Calls destroy() function (if the user did not
*	already delete data).
*/

mesh::~mesh()
{
	destroy();
}

/*!
*	Tries to load data (presumably mesh data) that from an input source the
*	user specified. The type of the data is determined by the following
*	process:
*
*	1)	If the user did not specify a type:
*
*		1.1)	If the user specified a filename, the function tries to
*		identify the file by its extension.
*
*			1.1.1)	If this identification fails, the function
*			tries to load a PLY file.
*
*		1.2)	If the user did not specify a filename, the function
*		tries to load PLY data from standard input.
*
*	2)	If the user specified a type:
*
*		2.1)	If the user specified a filename, the function tries to
*		load the file with the appropriate type set, regardless of its
*		extension.
*
*		2.2)	If the user did not specify a filename, the function
*		tries to load data with the specified type from standard input.
*
*	@param filename Filename of data file. An empty filename signals that
*	the function tries to read data from standard input.
*
*	@param type Type of mesh data to load. By default, the function tries
*	to guess the data type using filename extensions (if the user specified
*	a filename).
*
*	@return	true if the mesh could be loaded, else false
*/

bool mesh::load(const std::string& filename, file_type type)
{
	status result = STATUS_UNDEFINED;

	std::ifstream in;
	if(filename.length() > 0)
	{
		errno = 0;
		in.open(filename.c_str());
		if(errno)
		{
			std::string error = strerror(errno);
			std::cerr	<< "psalm: Could not load input file \""
					<< filename << "\": "
					<< error << "\n";

			return(false);
		}
	}

	this->destroy();

	// Filename given, data type identification by extension
	if(filename.length() >= 4 && type == TYPE_EXT)
	{
		std::string extension = filename.substr(filename.find_last_of('.')); // TODO: Handle errors
		std::transform(extension.begin(), extension.end(), extension.begin(), (int(*)(int)) tolower);

		if(extension == ".ply")
			result = (load_ply(in) ? STATUS_OK : STATUS_ERROR);
		else if(extension == ".obj")
			result = (load_obj(in) ? STATUS_OK : STATUS_ERROR);
		else if(extension == ".off")
			result = (load_off(in) ? STATUS_OK : STATUS_ERROR);

		// Unknown extension, so we fall back to PLY files (see below)
	}

	// Data type specified
	else if(type != TYPE_EXT)
	{
		// Check whether file name has been specified. If no file name
		// has been specified, use standard input to read data.

		std::istream& input_stream = ((filename.length() > 0) ? in : std::cin);
		switch(type)
		{
			case TYPE_PLY:
				result = (load_ply(input_stream) ? STATUS_OK : STATUS_ERROR);
				break;

			case TYPE_OBJ:
				result = (load_obj(input_stream) ? STATUS_OK : STATUS_ERROR);
				break;

			case TYPE_OFF:
				result = (load_off(input_stream) ? STATUS_OK : STATUS_ERROR);
				break;

			case TYPE_EXT: // to shut up the compiler
				break;
		}
	}

	// Last resort: If a nonempty file name has been specified, try to
	// parse a PLY file. Else, try to read a PLY file from standard input.
	if(result == STATUS_UNDEFINED)
	{
		if(filename.length() > 0)
			result = (load_ply(in) ? STATUS_OK : STATUS_ERROR);
		else
			result = (load_ply(std::cin) ? STATUS_OK : STATUS_ERROR);
	}

	in.close();
	return(result);
}

/*!
*	Tries to save the current mesh data to a user-specified output (a file
*	or an output stream).  The format of the mesh data is determined by the
*	following process:
*
*	1)	If the user did not specify a type:
*
*		1.1)	If the user specified a filename, the function tries to
*		identify the file by its extension.
*
*			1.1.1)	If this identification fails, the function
*			tries to save a PLY file.
*
*		1.2)	If the user did not specify a filename, the function
*		tries to save PLY data to standard output.
*
*	2)	If the user specified a type:
*
*		2.1)	If the user specified a filename, the function tries to
*		save the file with the appropriate type set, regardless of its
*		extension.
*
*		2.2)	If the user did not specify a filename, the function
*		tries to save data with the specified type to standard output.
*
*	@param filename Filename for storing the current mesh. An empty
*	filename signals that standard output is to be used.
*
*	@param type Format in which to save the mesh data. By default, the
*	function tries to guess the data type using filename extensions (if the
*	user specified a filename).
*
*	@warning The data file will be overwritten if it exists. The user will
*	not be notified of this.
*
*	@return	true if the mesh could be stored, else false.
*/

bool mesh::save(const std::string& filename, file_type type)
{
	status result = STATUS_UNDEFINED;

	std::ofstream out;
	if(filename.length() > 0)
	{
		errno = 0;
		out.open(filename.c_str());
		if(errno)
		{
			std::string error = strerror(errno);
			std::cerr	<< "psalm: Could not save to file \""
					<< filename << "\": "
					<< error << "\n";

			return(false);
		}
	}

	// Filename given, data type identification by extension
	if(filename.length() >= 4 && type == TYPE_EXT)
	{
		std::string extension = filename.substr(filename.find_last_of('.')); // TODO: Handle errors
		std::transform(extension.begin(), extension.end(), extension.begin(), (int(*)(int)) tolower);

		if(extension == ".ply")
			result = (save_ply(out) ? STATUS_OK : STATUS_ERROR);
		else if(extension == ".obj")
			result = (save_obj(out) ? STATUS_OK : STATUS_ERROR);
		else if(extension == ".off")
			result = (save_off(out) ? STATUS_OK : STATUS_ERROR);
		else if(extension == ".hole")
			result = (save_hole(out) ? STATUS_OK : STATUS_ERROR);

		// Unknown extension, so we fall back to PLY files (see below)
	}

	// Data type specified
	else if(type != TYPE_EXT)
	{
		// Check whether file name has been specified. If no file name
		// has been specified, use standard output to write data.

		std::ostream& output_stream = ((filename.length() > 0) ? out : std::cout);

		switch(type)
		{
			case TYPE_PLY:
				result = (save_ply(output_stream) ? STATUS_OK : STATUS_ERROR);
				break;

			case TYPE_OBJ:
				result = (save_obj(output_stream) ? STATUS_OK : STATUS_ERROR);
				break;

			case TYPE_OFF:
				result = (save_off(output_stream) ? STATUS_OK : STATUS_ERROR);
				break;

			case TYPE_EXT: // to shut up the compiler
				break;
		}
	}

	// Last resort: If a nonempty filename has been specified, try to
	// write a PLY file. Else, try to write a PLY file to standard output.
	if(result == STATUS_UNDEFINED)
	{
		if(filename.length() > 0)
			result = (save_ply(out) ? STATUS_OK : STATUS_ERROR);
		else
			result = (save_ply(std::cout) ? STATUS_OK : STATUS_ERROR);
	}

	out.close();
	return(result);
}

/*!
*	Tries to load mesh data in PLY format from an input stream.
*
*	@param	in Input stream (file, standard input)
*	@return	true if the mesh could be loaded, else false
*/

bool mesh::load_ply(std::istream& in)
{
	if(!in.good())
		return(false);

	std::string data;

	// Read the headers: Only ASCII format is accepted, but the version is
	// ignored

	std::getline(in, data);
	if(data != "ply")
	{
		std::cerr << "psalm: I am missing a \"ply\" header for the input data.\n";
		return(false);
	}

	std::getline(in, data);
	if(data.find("format ascii") == std::string::npos)
	{
		std::cerr << "psalm: Expected \"format ascii\", got \"" << data << "\" instead.\n";
		return(false);
	}

	/*
		Parsing further element properties is quick and dirty: It is
		assumed that face data is declared _after_ the vertex data.
		Properties are assumed to come in the natural order, i.e.:

			x
			y
			z

		for vertex data.
	*/

	size_t num_vertices	= 0;
	size_t num_faces	= 0;

	enum modes
	{
		PARSE_HEADER,
		PARSE_VERTEX_PROPERTIES,
		PARSE_FACE_PROPERTIES
	};

	modes mode = PARSE_HEADER;
	while(!in.eof())
	{
		getline(in, data);

		/*
			Lines contaning "comment" or "obj_info" are skipped.
			Not sure whether obj_info is allowed to appear at all.
		*/
		if(	data.find("comment")  != std::string::npos ||
			data.find("obj_info") != std::string::npos)
			continue;
		else if(data.find("end_header") != std::string::npos)
			break;

		switch(mode)
		{
			case PARSE_VERTEX_PROPERTIES:

				if(data.find("property") != std::string::npos)
				{
					/*
						Ignore. Some special handlings
						for more properties could be
						added here.
					*/

					continue;
				}
				else if(data.find("element face") != std::string::npos)
				{
					mode = PARSE_FACE_PROPERTIES;

					std::string dummy; // not necessary, but more readable
					std::istringstream converter(data);
					converter >> dummy >> dummy >> num_faces;

					if(num_faces == 0)
					{
						std::cerr	<< "psalm: Can't parse number of faces from \""
								<< data
								<< "\".\n";
						return(false);
					}

					mode = PARSE_FACE_PROPERTIES;
				}
				else
				{
					std::cerr << "psalm: Expected \"property\", but got \"" << data << "\" instead.\n";
					return(false);
				}

				break;

			case PARSE_FACE_PROPERTIES:

				if(data.find("property list") == std::string::npos)
				{
					std::cerr << "Warning: Got \"" << data << "\". "
					<< "This property is unknown and might lead "
					<< "to problems when parsing the file.\n";
				}

				break;

			// Expect "element vertex" line
			case PARSE_HEADER:

				if(data.find("element vertex") != std::string::npos)
				{
					mode = PARSE_VERTEX_PROPERTIES;

					std::string dummy; // not necessary, but more readable
					std::istringstream converter(data);
					converter >> dummy >> dummy >> num_vertices;

					if(num_vertices == 0)
					{
						std::cerr	<< "psalm: Can't parse number of vertices from \""
								<< data
								<< "\".\n";

						return(false);
					}

					mode = PARSE_VERTEX_PROPERTIES;
				}
				else
				{
					std::cerr	<< "psalm: Got \""
							<< data
							<< "\", but expected \"element vertex\" "
							<< "or \"element face\" instead. I cannot continue.\n";
					return(false);
				}

				break;

			default:
				break;
		}
	}

	size_t cur_line	= 0;
	size_t k	= 0; // number of vertices for face

	double x, y, z;
	std::string line;
	while(std::getline(in, line))
	{
		std::istringstream parser(line);
		if(cur_line < num_vertices)
		{
			parser >> x >> y >> z;
			add_vertex(x, y, z);
		}
		else
		{
			k = 0;
			parser >> k;
			if(k == 0)
				break;

			// Store vertices of face in proper order and add a new
			// face.

			std::vector<vertex*> vertices;
			size_t v = 0;
			for(size_t i = 0; i < k; i++)
			{
				parser >> v;
				vertices.push_back(get_vertex(v));
			}

			add_face(vertices);
		}

		cur_line++;
	}

	/*
	   FIXME

	// Mark boundary vertices if the user has chosen to preserve them.
	// Else, we do not need the additional information.
	if(preserve_boundaries)
		mark_boundaries();

	*/

	return(true);
}

/*!
*	Saves the currently loaded mesh in PLY format.
*
*	@param	out Stream for data output
*	@return	true if the mesh could be stored, else false.
*/

bool mesh::save_ply(std::ostream& out)
{
	if(!out.good())
		return(false);

	// header information
	out	<< "ply\n"
		<< "format ascii 1.0\n"
		<< "element vertex " << V.size() << "\n"
		<< "property float x\n"
		<< "property float y\n"
		<< "property float z\n"
		<< "property uchar red\n"
		<< "property uchar green\n"
		<< "property uchar blue\n"
		<< "element face " << F.size() << "\n"
		<< "property list uchar int vertex_indices\n"
		<< "end_header\n";

	// write vertex list (separated by spaces)
	for(size_t i = 0; i < V.size(); i++)
	{
		out << std::fixed << std::setprecision(8) << V[i]->get_position()[0] << " "
						<< V[i]->get_position()[1] << " "
						<< V[i]->get_position()[2];

		// <dev>
		if(V[i]->is_on_boundary())
			out << " 255 0 0\n";
		else
			out << " 0 255 0\n";
		// </dev>
	}

	// write face list (separated by spaces)
	for(size_t i = 0; i < F.size(); i++)
	{
		out << F[i]->num_vertices() << " ";
		for(size_t j = 0; j < F[i]->num_vertices(); j++)
		{
			out << F[i]->get_vertex(j)->get_id();
			if(j < F[i]->num_vertices()-1)
				out << " ";
		}

		out << "\n";
	}

	return(true);
}

/*!
*	Loads a mesh in Wavefront OBJ format from an input stream. Almost all
*	possible information from the input stream will be ignored gracefully
*	because the program is only interested in the raw geometrical data.
*
*	@param	in Input stream (file, standard input)
*	@return	true if the mesh could be loaded, else false
*/

bool mesh::load_obj(std::istream &in)
{
	if(!in.good())
		return(false);

	std::string line;
	std::string keyword;
	std::istringstream converter;

	// These are specify the only keywords of the .OBJ file that the parse
	// is going to understand

	const std::string OBJ_KEY_VERTEX	= "v";
	const std::string OBJ_KEY_FACE		= "f";

	while(!std::getline(in, line).eof())
	{
		converter.str(line);
		converter >> keyword;

		if(keyword == OBJ_KEY_VERTEX)
		{
			double x, y, z;
			converter >> x >> y >> z;

			if(converter.fail())
			{
				std::cerr	<< "psalm: I tried to parse vertex coordinates from line \""
						<< line
						<<" \" and failed.\n";
				return(false);
			}

			add_vertex(x,y,z);
		}
		else if(keyword == OBJ_KEY_FACE)
		{
			std::vector<vertex*> vertices;

			// Check whether it is a triplet data string
			if(line.find_first_of('/') != std::string::npos)
			{
				while(!converter.eof())
				{
					std::string index_str;
					converter >> index_str;

					if(index_str.length() == 0)
						continue;

					size_t slash_pos = index_str.find_first_of('/'); // only interested in first occurrence

					// Contains the index as a string (not
					// including the '/'). The other
					// attributes (normals, textures
					// coordinates) are _removed_ here.
					std::istringstream index_conv(index_str.substr(0, slash_pos));

					long index = 0;
					index_conv >> index;

					if(index < 0)
					{
						std::cerr << "psalm: Handling of negative indices not yet implemented.\n";
						return(false);
					}
					else
						vertices.push_back(get_vertex(index-1));
				}

				add_face(vertices);
			}
			else
			{
				long index = 0;
				while(!converter.eof())
				{
					index = 0;
					converter >> index;

					if(index == 0)
					{
						std::cerr	<< "psalm: I cannot parse face data from line \""
								<< line
								<< "\".\n";
						return(false);
					}

					// Handle backwards references...
					else if(index < 0)
					{
						// ...and check the range
						if((V.size()+index) >= 0)
							vertices.push_back(get_vertex(V.size()+index));
						else
						{
							std::cerr	<< "psalm: Invalid backwards vertex reference "
									<< "in line \""
									<< line
									<< "\".\n";
							return(false);
						}
					}
					else
						vertices.push_back(get_vertex(index-1)); // Real men 0-index their variables.
				}

				add_face(vertices);
			}
		}

		keyword.clear();
		line.clear();
		converter.clear();
	}

	return(true);
}

/*!
*	Saves the currently loaded mesh in Wavefront OBJ format. Only raw
*	geometrical data will be output.
*
*	@param	out Stream for data output
*	@return	true if the mesh could be stored, else false.
*/

bool mesh::save_obj(std::ostream& out)
{
	if(!out.good())
		return(false);

	for(std::vector<vertex*>::const_iterator it = V.begin(); it != V.end(); it++)
	{
		v3ctor position = (*it)->get_position();
		out << "v "	<< position[0] << " "
				<< position[1] << " "
				<< position[2] << "\n";
	}

	for(std::vector<face*>::const_iterator it = F.begin(); it != F.end(); it++)
	{
		out << "f ";
		for(size_t i = 0; i < (*it)->num_vertices(); i++)
		{
			out << ((*it)->get_vertex(i)->get_id()+1); // OBJ is 1-indexed, not 0-indexed
			if(i < (*it)->num_vertices()-1)
				out << " ";
		}
		out << "\n";
	}

	return(true);
}

/*!
*	Loads a mesh in ASCII Geomview format from an input stream.
*
*	@param	in Input stream (file, standard input)
*	@return	true if the mesh could be loaded, else false
*/

bool mesh::load_off(std::istream& in)
{
	if(!in.good())
		return(false);

	std::string line;
	std::istringstream converter;

	/*
		Read "header", i.e.,

			OFF
			num_vertices num_faces num_edges

		where num_edges is ignored.
	*/

	std::getline(in, line);
	if(line != "OFF")
	{
		std::cerr << "psalm: I am missing a \"OFF\" header for the input data.\n";
		return(false);
	}

	size_t num_vertices, num_faces, num_edges;
	size_t cur_line_num = 0; // count line numbers (after header)

	std::getline(in, line);
	converter.str(line);
	converter >> num_vertices >> num_faces >> num_edges;

	if(converter.fail())
	{
		std::cerr << "psalm: I cannot parse vertex, face, and edge numbers from \"" << line << "\"\n";
		return(false);
	}

	converter.clear();
	line.clear();

	// These are specify the only keywords of the .OBJ file that the parse
	// is going to understand

	while(!std::getline(in, line).eof())
	{
		converter.str(line);

		if(cur_line_num < num_vertices)
		{
			double x, y, z;
			converter >> x >> y >> z;

			if(converter.fail())
			{
				std::cerr	<< "psalm: I tried to parse vertex coordinates from line \""
						<< line
						<<" \" and failed.\n";
				return(false);
			}

			add_vertex(x,y,z);
		}
		else if((cur_line_num-num_vertices) < num_faces)
		{
			size_t k	= 0;
			size_t index	= 0;

			converter >> k;

			std::vector<vertex*> vertices;
			for(size_t i = 0; i < k; i++)
			{
				converter >> index;
				if(converter.fail())
				{
					std::cerr	<< "psalm: Tried to parse face data in line \""
							<< line
							<< "\", but failed.\n";
					return(false);
				}

				if(index >= V.size())
				{
					std::cerr	<< "psalm: Index " << index << "in line \""
							<< line
						<< "\" is out of bounds.\n";
					return(false);
				}

				vertices.push_back(get_vertex(index));
			}

			add_face(vertices);
		}
		else
		{
			std::cerr << "psalm: Got an unexpected data line \"" << line << "\".\n";
			return(false);
		}

		cur_line_num++;

		converter.clear();
		line.clear();
	}

	return(true);
}

/*!
*	Saves the currently loaded mesh in ASCII Geomview object file format
*	(OFF).
*
*	@param	out Stream for data output
*	@return	true if the mesh could be stored, else false.
*/

bool mesh::save_off(std::ostream& out)
{
	if(!out.good())
		return(false);

	out	<< "OFF\n"
		<< V.size() << " " << F.size() << " " << "0\n"; // For programs that actually interpret edge data,
								// the last parameter should be changed

	for(std::vector<vertex*>::const_iterator it = V.begin(); it != V.end(); it++)
	{
		v3ctor position = (*it)->get_position();
		out	<< position[0] << " "
			<< position[1] << " "
			<< position[2] << "\n";
	}

	for(std::vector<face*>::const_iterator it = F.begin(); it != F.end(); it++)
	{
		out	<< (*it)->num_vertices()
			<< " ";

		for(size_t i = 0; i < (*it)->num_vertices(); i++)
		{
			out << (*it)->get_vertex(i)->get_id();
			if(i < (*it)->num_vertices()-1)
				out << " ";
		}
		out << "\n";
	}

	return(true);
}

/*!
*	Saves the mesh in a special format for holes. The file format is
*	reminiscent of Wavefront OBJ: First, a list of non-boundary vertices is
*	written in the form "v x y z". Afterwards, faces are written out as "f
*	i j k", where i,j,k refers to the vertices that form the face. A
*	negative vertex index indicates a boundary vertex that has been left
*	out of the vertex list. A positive vertex index, starting at 0, refers
*	to the vertices that were written to the file.
*
*	@param	out Stream for data output
*	@return	true if the mesh could be stored, else false.
*/

bool mesh::save_hole(std::ostream& out)
{
	size_t num_boundary_vertices = 0;
	for(std::vector<vertex*>::const_iterator v_it = V.begin(); v_it < V.end(); v_it++)
	{
		vertex* v = *v_it;
		if(v->is_on_boundary())
			num_boundary_vertices++;
		else
			out << "v " << v->get_position();
	}

	// num_boundary_vertices is used to adjust the offsets of vertices when
	// writing the indexed faces
	for(std::vector<face*>::const_iterator f_it = F.begin(); f_it < F.end(); f_it++)
	{
		out << "f ";
		for(size_t i = 0; i < (*f_it)->num_vertices(); i++)
		{
			vertex* v = (*f_it)->get_vertex(i);
			if(v->is_on_boundary())
				out << "-" << v->get_id();
			else
				// If the offset is subtracted, all new vertices are in
				// the range of [num_boundary_vertices, ...]. Hence, the
				// range is adjusted by subtracting num_boundary_vertices
				// again.
				out << (v->get_id() - id_offset - num_boundary_vertices);

			// No trailing spaces for the last entry
			if(i < (*f_it)->num_vertices()-1)
				out << " ";
		}
		out << "\n";
	}

	return(true);
}

/*!
*	Destroys the mesh and all related data structures and frees up used
*	memory.
*/

void mesh::destroy()
{
	for(std::vector<vertex*>::iterator it = V.begin(); it != V.end(); it++)
	{
		if(*it != NULL)
			delete(*it);
	}

	for(std::vector<edge*>::iterator it = E.begin(); it != E.end(); it++)
	{
		if(*it != NULL)
			delete(*it);
	}

	for(std::vector<face*>::iterator it = F.begin(); it != F.end(); it++)
	{
		if(*it != NULL)
			delete(*it);
	}

	V.clear();
	E.clear();
	F.clear();

	E_M.clear();
}

/*!
*	Replaces the current mesh with another one. The other mesh will
*	be deleted/cleared by this operation.
*
*	@param	M Mesh to replace current mesh with
*/

void mesh::replace_with(mesh& M)
{
	this->destroy();

	this->V		= M.V;
	this->F		= M.F;
	this->E		= M.E;
	this->E_M	= M.E_M;

	// Options will _not_ be overwritten by this operation; previously this
	// was the case.

	// Clear old mesh
	M.V.clear();
	M.F.clear();
	M.E.clear();
	M.E_M.clear();
}

/*!
*	Calculates the density of a triangular mesh by dividing the number of
*	vertices by the area of the mesh.
*
*	@return	density = num_vertices / area or 0.0 if the area of the mesh is
*		zero
*/

double mesh::get_density() // XXX: Should be a `const` function
{
	double area = 0.0;
	for(size_t i = 0; i < num_faces(); i++)
	{
		const face* f = get_face(i);

		v3ctor a = f->get_vertex(1)->get_position() - f->get_vertex(0)->get_position();
		v3ctor b = f->get_vertex(2)->get_position() - f->get_vertex(0)->get_position();

		area += 0.5*(a|b).length();
	}

	if(area != 0.0)
		return(num_vertices()/area);
	else
		return(0.0);
}

/*!
*	Given a vector of pointers to vertices, where the vertices are assumed
*	to be in counterclockwise order, construct a face and add it to the
*	mesh.
*
*	@param vertices Vector of vertices for face. The vertices are connected
*	in the order they appear in the vector. A last edge from the last
*	vertex to the first vertex is added.
*
*	@param ignore_orientation_warning Instructs the function to ignore any
*	warnings that _may_ indicate the wrong orientation. The reason for this
*	switch is that an algorithm might _remove_ existing faces. If new faces
*	(using a subset of the edges of the removed face) are added, the
*	function will complain because this would seem like _changing_ the
*	existing orientation. If the flag is set to true, this warning will not
*	appear.
*
*	@warning The orientation of the vertices around the face is _not_
*	checked, but left as a task for the calling function.
*
*	@returns Pointer to new face
*/

face* mesh::add_face(std::vector<vertex*> vertices, bool ignore_orientiation_warning)
{
	static bool warning_shown = false;
	if(ignore_orientiation_warning)
		warning_shown = true;

	vertex* u = NULL;
	vertex* v = NULL;

	if(vertices.size() == 0)
		return(NULL);

	face* f = new face;

	std::vector<vertex*>::iterator it = vertices.begin();
	u = *it;

	for(it = vertices.begin(); it != vertices.end(); it++)
	{
		// Handle last vertex; should be the edge v--u
		if((it+1) == vertices.end())
		{
			u = *it;
			v = *vertices.begin();
		}
		// Normal case
		else
			v = *(it+1);

		// Add vertex to face; only the first vertex of the edge needs
		// to be considered here
		f->add_vertex(u);

		// Add it to list of edges for face
		directed_edge edge = add_edge(u, v);
		f->add_edge(edge);

		/*
			Potential problem: I am assuming that the edges are
			ordered properly. Hence, an edge is supposed to appear
			only _once_ in a fixed direction. If this is not the
			case, the lookup below will _fail_ or an already stored
			face might be overwritten!
		*/

		// Edge already known; update second adjacent face
		if(edge.inverted)
		{
			if(edge.e->get_g() == NULL && edge.e->get_f() != NULL)
				edge.e->set_g(f);

			// If the face has been replaced by another face, the
			// _first_ face might be set to NULL. This is relevant
			// for Liepa's subdivision scheme, for example.
			else if(edge.e->get_f() == NULL)
				edge.e->set_f(f);

			// In this case, we cannot proceed -- the mesh would become degenerate
			else if(edge.e->get_g() != NULL)
			{
				std::cerr << "psalm: Error: mesh::add_face(): Attempted overwrite of the face references of an edge\n";
				return(NULL);
			}

			u->add_face(f);
		}

		// (Possibly) new edge; update the first adjacent face and adjacent
		// vertices
		else
		{
			if(edge.new_edge)
			{
				edge.e->set_f(f);
				u->add_edge(edge.e);
				v->add_edge(edge.e);
			}
			else
			{
				if(!warning_shown)
				{
					std::cerr << "psalm: Warning: Wrong orientation in mesh--results may be inconsistent.\n";
					warning_shown = true;
				}

				if(edge.e->get_f())
					edge.e->set_g(f);

				// If the face has been replaced by another
				// face, the _first_ face might be set to NULL.
				else
					edge.e->set_f(f);
			}

			u->add_face(f);
		}

		// Set next start vertex; the orientation should be correct
		// here
		u = v;
	}

	F.push_back(f);
	return(f);
}

/*!
*	Removes a given face from the mesh. This deletes _all_ pointers to the
*	face from adjacent vertices or adjacent faces. As a last step, the face
*	is removed from the face vector of the mesh.
*
*	@param	f Face that is going to be removed from the mesh
*
*	@throws std::runtime_error if the face could not be found in the face
*	vector. This signifies a very degenerate situation.
*/

void mesh::remove_face(face* f)
{
	// Remove face from face vector

	std::vector<face*>::iterator face_pos = std::find(F.begin(), F.end(), f);
	if(face_pos == F.end())
		throw(std::runtime_error("mesh::remove_face(): Unable to find face in face vector"));
	else
		F.erase(face_pos);

	// Remove references to face from edges

	for(size_t i = 0; i < f->num_edges(); i++)
	{
		directed_edge& d_e = f->get_edge(i);
		if(d_e.e->get_f() == f)
			d_e.e->set_f(NULL);
		else if(d_e.e->get_g() == f)
			d_e.e->set_g(NULL);
		else
			throw(std::runtime_error("mesh::remove_face(): Unable to find reference to face in edge vector"));
	}

	// Remove references to face from vertices
	for(size_t i = 0; i < f->num_vertices(); i++)
		f->get_vertex(i)->remove_face(f);
}

/*!
*	Tries to add an edge to the current mesh. The edge is described by
*	pointers to its start and end vertices.
*
*	@param u Pointer to start vertex
*	@param v Pointer to end vertex
*
*	@return A directed edge, i.e., an edge with a certain start and end
*	vertex and a flag whether the edge has been inverted or not. If the
*	edge has been inverted, start and end vertex change their meaning. This
*	is required because from the point of the medge, edge (u,v) and edge
*	(v,u) are _the same_. In order to store only an edge only one time, the
*	mesh checks whether the edge already exists.
*/

directed_edge mesh::add_edge(vertex* u, vertex* v)
{
	directed_edge result;

	/*
		The vertex IDs are combined into an std::pair. These pairs are
		then stored in an std::map container.

		Previously, the Cantor pairing function had been used, but this
		yielded integer overflows with normal 32bit integers. Hence,
		the std::string attempt is better suited to this task, although
		it requires a conversion step.
	*/

	std::pair<size_t, size_t> id = calc_edge_id(u, v);

	// Check whether edge exists
	std::map<std::pair<size_t, size_t>, edge*>::iterator edge_it;
	if((edge_it = E_M.find(id)) == E_M.end())
	{
		// Edge not found, create an edge from the _original_ edge and
		// add it to the map
		edge* new_edge = new edge(u, v);
		E.push_back(new_edge);
		E_M[id] = new_edge;

		result.e = new_edge;
		result.inverted = false;
		result.new_edge = true;
	}
	else
	{
		// Edge has been found, check whether the proper direction has
		// been stored.
		if(edge_it->second->get_u() != u)
			result.inverted = true;
		else
			result.inverted = false;

		result.new_edge = false;
		result.e = edge_it->second;
	}

	return(result);
}

/*!
*	Removes a given edge from the mesh. This deletes _all_ pointers to the
*	edge from adjacent vertices. As a last step, the edge is removed from
*	the edge map of the mesh.
*
*	@param	e Edge that is going to be removed from the mesh
*
*	@throws	std::runtime_error if degenerate situations occur (edge cannot
*		be found, edge is still referenced in faces etc.).
*
*	@warning	This function does not update the adjacent faces of the
*			edge. It is assumed that both the first and the second
*			face of the edge are already NULL. If this is not the
*			case, an exception is thrown.
*
*/

void mesh::remove_edge(edge* e)
{
	// Check feasibility of edge removal. If references still exist, the
	// edge may not be removed.
	if(e->get_f() || e->get_g())
		throw(std::runtime_error("mesh::remove_edge(): Edge is still referenced in faces"));

	// Remove edge from edge vector

	std::vector<edge*>::iterator edge_pos = std::find(E.begin(), E.end(), e);
	if(edge_pos == E.end())
		throw(std::runtime_error("mesh::remove_edge(): Unable to find edge in edge vector"));
	else
		E.erase(edge_pos);

	// Remove edge from edge map

	vertex* u = const_cast<vertex*>(e->get_u()); // XXX: Can this be solved better?
	vertex* v = const_cast<vertex*>(e->get_v());

	std::pair<size_t, size_t> edge_id = calc_edge_id(u, v);

	std::map<std::pair<size_t,size_t>, edge*>::iterator edge_map_pos = E_M.find(edge_id);
	if(edge_map_pos == E_M.end())
		throw(std::runtime_error("mesh::remove_edge(): Unable to find edge in edge map"));
	else
		E_M.erase(edge_id);

	// Remove reference of edge from start and end vertex. This is
	// necessary to avoid stale pointers.

	u->remove_edge(e);
	v->remove_edge(e);
}

/*!
*	Performs several pruning operations on the current mesh:
*
*		- Removal of faces with n sides
*		- Removal of faces with n sides
*
*	@param remove_faces	Contains a set of numbers. If a face with n
*				sides is found and n matches one of these
*				numbers, the face will be removed from the
*				mesh.
*
*	@param remove_vertices	Ditto; removes vertices with valency n.
*/

void mesh::prune(const std::set<size_t>& remove_faces, const std::set<size_t>& remove_vertices)
{
	if(remove_faces.size() == 0 && remove_vertices.size() == 0)
		return;

	for(std::vector<face*>::iterator it = F.begin(); it != F.end(); it++)
	{
		if(remove_faces.find((*it)->num_edges()) != remove_faces.end())
			it = F.erase(it);
	}

	for(std::vector<vertex*>:: iterator it = V.begin(); it != V.end(); it++)
	{
		if(remove_vertices.find((*it)->num_adjacent_faces()) != remove_vertices.end())
		{
			// Remove all adjacent faces
			for(size_t i = 0; i < (*it)->num_adjacent_faces(); i++)
			{
				const face* f = (*it)->get_face(i);
				std::vector<face*>::iterator it_f = std::find(F.begin(), F.end(), f);
				if(it_f != F.end())
					it_f = F.erase(it_f);
			}

			// Do not remove vertex; otherwise all vertex IDs would
			// need to be changed
		}
	}
}

/*!
*	Relaxes an edge by performing the following test:
<<<<<<< HEAD
*
*		-	Only run if the edge is adjacent to two triangles
*		-	Check that each of the two non-mutual vertices of
*			the triangles lie outside the circumcircle of the
*			opposing triangle
*		-	If this test fails, swap the edge
*
=======
*
*		-	Only run if the edge is adjacent to two triangles
*		-	Check that each of the two non-mutual vertices of
*			the triangles lie outside the circumcircle of the
*			opposing triangle
*		-	If this test fails, swap the edge
*
>>>>>>> aa193021
*	@param e Edge to relax
*	@returns Whether the edge has been relaxed
*/

bool mesh::relax_edge(edge* e)
{
	if(!e->get_f() || !e->get_g())
		return(false);
<<<<<<< HEAD

	face* faces[3];
	faces[0] = e->get_f();
	faces[1] = e->get_g();
	faces[2] = e->get_f();	// repeated so that faces[i+1] is well-defined
				// within the for-loop

	// Ensure that faces are triangles; otherwise, do not relax the edge.
	// We do not throw an exception here because edge relaxation may be
	// performed locally.
	if(	faces[0]->num_edges() != 3 ||
		faces[1]->num_edges() != 3)
		return(false);

	// These are the corresponding vertices of the _other_ face, i.e. v1 is
	// the vertex that is part of face g, but not part of face f, and vice
	// versa for vertex v2.
	vertex* v1 = NULL;
	vertex* v2 = NULL;

	bool swap = false;
	for(size_t i = 0; i < 2; i++)
	{
		// Compute circumcircle of triangle

		const v3ctor& A = faces[i]->get_vertex(0)->get_position();
		const v3ctor& B = faces[i]->get_vertex(1)->get_position();
		const v3ctor& C = faces[i]->get_vertex(2)->get_position();

		v3ctor a = A-C;
		v3ctor b = B-C;

		double theta = acos(a.normalize()*b.normalize());	// interior angle between a and b
		double r = (A-B).length()/(2*sin(theta));		// circumradius

		// Compute circumcenter
		v3ctor c = (b*a.length()*a.length() - a*b.length()*b.length()) | (a | b);
		c /= 2*(a|b).length()*(a|b).length();
=======

	face* faces[3];
	faces[0] = e->get_f();
	faces[1] = e->get_g();
	faces[2] = e->get_f();	// repeated so that faces[i+1] is well-defined
				// within the for-loop

	// Ensure that faces are triangles; otherwise, do not relax the edge.
	// We do not throw an exception here because edge relaxation may be
	// performed locally.
	if(	faces[0]->num_edges() != 3 ||
		faces[1]->num_edges() != 3)
		return(false);

	// These are the corresponding vertices of the _other_ face, i.e. v1 is
	// the vertex that is part of face g, but not part of face f, and vice
	// versa for vertex v2.
	vertex* v1 = NULL;
	vertex* v2 = NULL;

	bool swap = false;
	for(size_t i = 0; i < 2; i++)
	{
		// Compute circumcircle of triangle

		const v3ctor& A = faces[i]->get_vertex(0)->get_position();
		const v3ctor& B = faces[i]->get_vertex(1)->get_position();
		const v3ctor& C = faces[i]->get_vertex(2)->get_position();

		v3ctor a = A-C;
		v3ctor b = B-C;

		double theta = acos(a.normalize()*b.normalize());	// interior angle between a and b
		double r = (A-B).length()/(2*sin(theta));		// circumradius

		v3ctor d = (a|b);	// vector perpendicular to a and b; used in
					// the formula below
		double d_len = d.length();
		if(d_len == 0.0)
			return(false);

		// Compute circumcenter
		v3ctor c = (b*a.length()*a.length() - a*b.length()*b.length()) | d;
		c /= 2*d_len*d_len;
>>>>>>> aa193021
		c += C;

		// Find remaining vertex...
		for(size_t j = 0; j < 3; j++)
		{
			vertex* v = faces[i+1]->get_vertex(j);
			if(v != e->get_u() && v != e->get_v())
			{
				// ...and check whether it is outside the circumcircle
				swap = (v->get_position() - c).length() < r;

				// Set new vertices
				if(v1)
					v2 = v;
				else
					v1 = v;

				break;
			}
		}
	}

	// If this occurs, the mesh has become degenerate and no edge swap may
	// be performed.
	if(v1 == v2)
	{
<<<<<<< HEAD
	#ifdef NO_EXCEPTIONS
	#else
		throw(std::runtime_error("mesh::relax_edge(): Mesh is degenerate -- cannot swap edge"));
	#endif
=======
		std::cerr << "psalm: Error: mesh::relax_edge(): Mesh is degenerate -- cannot swap edge\n";
		return(false);
>>>>>>> aa193021
	}

	if(!swap)
		return(false);

<<<<<<< HEAD
	/*
		XXX: Leads to problems?
=======
	// XXX: Check if this might lead to problems
>>>>>>> aa193021

	// Check whether the edge that is going to be swapped already exists.
	// In this case, the edge swap is also denied, as it would overwrite
	// existing faces
	if(E_M.find(calc_edge_id(v1, v2)) != E_M.end()) // TODO: Optimize
		return(false);
<<<<<<< HEAD
	*/
=======
>>>>>>> aa193021

	// Remove both of the old faces and the corresponding edge...

	face* old_face_1 = e->get_f();
	face* old_face_2 = e->get_g();

	remove_face(old_face_1);
	remove_face(old_face_2);

	remove_edge(e);

	// ...find the remaining pair of vertices and create the new faces...

	std::pair<vertex*, vertex*> vertices_1st_face = find_remaining_vertices(e->get_v(), old_face_1);
	std::pair<vertex*, vertex*> vertices_2nd_face = find_remaining_vertices(e->get_u(), old_face_2);

<<<<<<< HEAD
	add_face(vertices_1st_face.first, vertices_1st_face.second, v1);
	add_face(vertices_2nd_face.first, vertices_2nd_face.second, v2);
=======
	add_face(vertices_1st_face.first, vertices_1st_face.second, v1, true);
	add_face(vertices_2nd_face.first, vertices_2nd_face.second, v2, true);
>>>>>>> aa193021

	// ...and free some memory.

	delete(old_face_1);
	delete(old_face_2);
	delete(e);

	return(true);
}

/*!
*	Given a vertex and a triangular face (where the edge is supposed to be
*	part of the face), return the two vertices that remain after removing
*	the given vertex in correct order. Correct order means that the
*	vertices are pushed in a vector depending on the edges of the face,
*	i.e. if an edge (u,v) is part of the face f, vertex u will be the
*	directed predecessor of the vertex v in the results vector.
*
*	@param v Vertex that is assumed to be removed from the face
*	@param f Face of which vertex v is a part of
*
*	@returns A pair of vertices, sorted in correct order.
*
*	@throws	std::runtime_error if the function is applied to non-triangular
*		faces.
*/

std::pair<vertex*, vertex*> mesh::find_remaining_vertices(const vertex* v, const face* f)
{
	std::pair<vertex*, vertex*> res;
	res.first	= NULL;
	res.second	= NULL;

	if(v == NULL || f == NULL)
		return(res);

	if(f->num_edges() != 3)
		throw(std::runtime_error("mesh::find_remaining_vertices(): Number of edges != 3"));

	for(size_t i = 0; i < 3; i++)
	{
		// Check for candidate edges, i.e. edges that do _not_ contain
		// the vertex that is going to be removed
		const directed_edge& d_e = f->get_edge(i);
		if(d_e.e->get_v() != v && d_e.e->get_u() != v)
		{
			if(d_e.inverted)
			{
				res.first	= const_cast<vertex*>(d_e.e->get_v()); // XXX: Can this be solved better?
				res.second	= const_cast<vertex*>(d_e.e->get_u());
			}
			else
			{
				res.first	= const_cast<vertex*>(d_e.e->get_u());
				res.second	= const_cast<vertex*>(d_e.e->get_v());
			}

			break;
		}
	}

	return(res);
}

/*!
*	Marks all boundary vertices and edges in the mesh.
*/

void mesh::mark_boundaries()
{
	for(size_t i = 0; i < V.size(); i++)
	{
		for(size_t j = 0; j < V[i]->valency(); j++)
		{
			edge* e = V[i]->get_edge(j);

			// checking using get_g() is sufficient as get_f()
			// returns the _first_ face an edge is part of, and all
			// edges are assumed to be part of at least one face.
			if(e->get_g() == NULL)
			{
				e->set_on_boundary();
				e->get_f()->set_on_boundary();

				V[i]->set_on_boundary();
			}
		}
	}
}

/*!
*	Creates a mesh from raw input data. This means that all coordinates and
<<<<<<< HEAD
*	vertex IDs are stored in arrays instead of files.
*
*	@param num_vertices	Number of vertices
*	@param vertex_IDs	Array of vertex IDs
*	@param coordinates	Array of vertex coordinates (coordinates for the
*				i-th vertex are stored at 3*i, 3*i+1, 3*i+2)
*/

void mesh::load_raw_data(int num_vertices, long* vertex_IDs, double* coordinates)
{
=======
*	vertex IDs are stored in arrays instead of files. If the `coordinates`
*	pointer is NULL, the function will not change anything. Otherwise, the
*	current mesh will be _destroyed_.
*
*	@param num_vertices	Number of vertices
*
*	@param vertex_IDs	Array of vertex IDs. If the pointer is NULL,
*				the mesh will assign IDs automatically,
*				starting with 0. In this case, the ID offset is
*				_not_ calculating. This behaviour is ideal for
*				processing files: Since vertices are numbered
*				sequentially, the mesh can be written to a file
*				again.
*
*	@param coordinates	Array of vertex coordinates (coordinates for the
*				i-th vertex are stored at 3*i, 3*i+1, 3*i+2)
*
*	@param scale_attributes	Array of scale attributes for each vertex, i.e.
*				the average length of edges incident on the
*				vertex.
*
*	@param normals		Array of normal coordinates (stored just like
*				the `coordinates` array)
*
*	@returns true if data could be loaded, else false.
*/

bool mesh::load_raw_data(int num_vertices, long* vertex_IDs, double* coordinates, double* scale_attributes, double* normals)
{
	if(!coordinates)
		return(false);

>>>>>>> aa193021
	destroy();
	long max_id = 0;
	for(int i = 0; i < num_vertices; i++)
	{
<<<<<<< HEAD
		add_vertex(	coordinates[3*i],
				coordinates[3*i+1],
				coordinates[3*i+2],
				vertex_IDs[i]);

		if(vertex_IDs[i] > max_id)
			max_id = vertex_IDs[i];
=======
		double nx, ny, nz;
		if(normals)
		{
			nx = normals[3*i];
			ny = normals[3*i+1];
			nz = normals[3*i+2];
		}
		else
			nx = ny = nz = 0.0; // set default values if no normals are available

		long id;
		if(vertex_IDs)
		{
			id = vertex_IDs[i];
			if(id == 0)
			{
				std::cerr	<< "psalm: mesh::load_raw_data(): Vertex ID is 0 -- this will lead to problems. Aborting..."
						<< std::endl;

				return(false);
			}
		}
		else
			id = i;

		vertex * v = add_vertex(	coordinates[3*i],
						coordinates[3*i+1],
						coordinates[3*i+2],
						nx,
						ny,
						nz,
						id);

		// Set scale attributes if present. Otherwise, the scale
		// attributes will be calculated by the subdivision algorithm.
		if(scale_attributes)
			v->set_scale_attribute(scale_attributes[i]);

		// Only update vertex IDs if the user explicitly specified an
		// array. Otherwise, IDs will be assigned sequentially.
		if(vertex_IDs && vertex_IDs[i] > max_id)
			max_id = vertex_IDs[i];
	}

	// Offset is only set if vertex IDs are present
	if(vertex_IDs)
	{
		// The IDs of new vertices must be larger than the IDs of their
		// predecessors. Otherwise, ID clashes will occur. The id_offset is
		// used for every mesh::add_vertex() operation.
		id_offset = static_cast<size_t>(max_id);
>>>>>>> aa193021
	}
	else
		id_offset = 0; // forces vertices to be numbered sequentially

<<<<<<< HEAD
	// The IDs of new vertices must be larger than the IDs of their
	// predecessors. Otherwise, ID clashes will occur. The id_offset is
	// used for every mesh::add_vertex() operation.
	id_offset = static_cast<size_t>(max_id);
=======
	return(true);
>>>>>>> aa193021
}

/*!
*	Saves the current mesh in a raw format, i.e. all coordinate and
*	connectivity information is stored in arrays. The caller of this method
*	is notified about the number of new vertices and new faces created by
*	this method. New vertices are recognized by checking their boundary
*	flags. All boundary vertices are old vertices and will _not_ be
*	reported by this function.
*
*	The function assumes that the mesh consists of triangular faces only
*	and will only return triangles.
*
*	@param num_new_vertices	Number of new (i.e. non-boundary) vertices
*	@param new_coordinates	Array of new coordinates
*	@param num_faces	Number of faces in the mesh
*	@param vertex_IDs	Face connectivity information -- a negative ID
*				signifies an old vertex. This has to be taken
*				into account by the caller.
<<<<<<< HEAD
*/

void mesh::save_raw_data(int* num_new_vertices, double** new_coordinates, int* num_faces, long** vertex_IDs)
{
	size_t num_boundary_vertices = 0;		// count boundary vertices to obtain correct IDs
	std::vector<const vertex*> new_vertices;	// stores new vertices

	// Count new vertices and store them

=======
*
*	@returns true if data could be saved, else false.
*/

bool mesh::save_raw_data(int* num_new_vertices, double** new_coordinates, int* num_faces, long** vertex_IDs)
{
	size_t num_boundary_vertices = 0;		// count boundary vertices to obtain correct IDs
	std::vector<const vertex*> new_vertices;	// stores new vertices

	// Count new vertices and store them

>>>>>>> aa193021
	for(std::vector<vertex*>::const_iterator v_it = V.begin(); v_it < V.end(); v_it++)
	{
		vertex* v = *v_it;

		// Boundary vertex, hence an _old_ vertex, i.e. one that is
		// already known by the caller
		if(v->is_on_boundary())
			num_boundary_vertices++;

		// New vertex
		else
			new_vertices.push_back(v);
	}

	*num_new_vertices = new_vertices.size();
	*new_coordinates = new double[3*new_vertices.size()];
	for(size_t position = 0; position < new_vertices.size(); position++)
	{
		const v3ctor& v = new_vertices[position]->get_position();

		(*new_coordinates)[position*3]		= v[0];
		(*new_coordinates)[position*3+1]	= v[1];
		(*new_coordinates)[position*3+2]	= v[2];
	}

	// Allocate storage for new faces and store them -- the IDs of their
	// vertices need to be changed

	*num_faces = F.size();
	*vertex_IDs = new long[3*F.size()];
	for(size_t face_index = 0; face_index < F.size(); face_index++)
	{
		face* f = F[face_index];

		// Hole is assumed to consist of triangular faces only
		if(f->num_vertices() != 3)
<<<<<<< HEAD
			throw(std::runtime_error("mesh::save_raw_data(): Unable to handle non-triangular faces"));
=======
		{
			std::cerr	<< "psalm: mesh::save_raw_data(): Unable to handle non-triangular faces"
					<< std::endl;
			return(false);
		}
>>>>>>> aa193021

		for(size_t i = 0; i < 3; i++)
		{
			vertex* v = f->get_vertex(i);

			// Store negative IDs for old vertices
			if(v->is_on_boundary())
				(*vertex_IDs)[3*face_index+i] = static_cast<long>(-1*v->get_id());
			else
			{
				// Store zero-indexed IDs for new vertices. For
				// this purpose, the offset needs to be
				// subtracted. This yields vertex IDs in the
				// range of [num_boundary, ...]. Hence, the
				// range needs to be adjusted by subtracting
				// num_boundary_vertices

				(*vertex_IDs)[3*face_index+i] = static_cast<long>(v->get_id() - id_offset - num_boundary_vertices);
			}
		}
	}

	return(true);
}

} // end of namespace "psalm"<|MERGE_RESOLUTION|>--- conflicted
+++ resolved
@@ -1323,7 +1323,6 @@
 
 /*!
 *	Relaxes an edge by performing the following test:
-<<<<<<< HEAD
 *
 *		-	Only run if the edge is adjacent to two triangles
 *		-	Check that each of the two non-mutual vertices of
@@ -1331,15 +1330,6 @@
 *			opposing triangle
 *		-	If this test fails, swap the edge
 *
-=======
-*
-*		-	Only run if the edge is adjacent to two triangles
-*		-	Check that each of the two non-mutual vertices of
-*			the triangles lie outside the circumcircle of the
-*			opposing triangle
-*		-	If this test fails, swap the edge
-*
->>>>>>> aa193021
 *	@param e Edge to relax
 *	@returns Whether the edge has been relaxed
 */
@@ -1348,7 +1338,6 @@
 {
 	if(!e->get_f() || !e->get_g())
 		return(false);
-<<<<<<< HEAD
 
 	face* faces[3];
 	faces[0] = e->get_f();
@@ -1384,45 +1373,6 @@
 		double theta = acos(a.normalize()*b.normalize());	// interior angle between a and b
 		double r = (A-B).length()/(2*sin(theta));		// circumradius
 
-		// Compute circumcenter
-		v3ctor c = (b*a.length()*a.length() - a*b.length()*b.length()) | (a | b);
-		c /= 2*(a|b).length()*(a|b).length();
-=======
-
-	face* faces[3];
-	faces[0] = e->get_f();
-	faces[1] = e->get_g();
-	faces[2] = e->get_f();	// repeated so that faces[i+1] is well-defined
-				// within the for-loop
-
-	// Ensure that faces are triangles; otherwise, do not relax the edge.
-	// We do not throw an exception here because edge relaxation may be
-	// performed locally.
-	if(	faces[0]->num_edges() != 3 ||
-		faces[1]->num_edges() != 3)
-		return(false);
-
-	// These are the corresponding vertices of the _other_ face, i.e. v1 is
-	// the vertex that is part of face g, but not part of face f, and vice
-	// versa for vertex v2.
-	vertex* v1 = NULL;
-	vertex* v2 = NULL;
-
-	bool swap = false;
-	for(size_t i = 0; i < 2; i++)
-	{
-		// Compute circumcircle of triangle
-
-		const v3ctor& A = faces[i]->get_vertex(0)->get_position();
-		const v3ctor& B = faces[i]->get_vertex(1)->get_position();
-		const v3ctor& C = faces[i]->get_vertex(2)->get_position();
-
-		v3ctor a = A-C;
-		v3ctor b = B-C;
-
-		double theta = acos(a.normalize()*b.normalize());	// interior angle between a and b
-		double r = (A-B).length()/(2*sin(theta));		// circumradius
-
 		v3ctor d = (a|b);	// vector perpendicular to a and b; used in
 					// the formula below
 		double d_len = d.length();
@@ -1432,7 +1382,6 @@
 		// Compute circumcenter
 		v3ctor c = (b*a.length()*a.length() - a*b.length()*b.length()) | d;
 		c /= 2*d_len*d_len;
->>>>>>> aa193021
 		c += C;
 
 		// Find remaining vertex...
@@ -1459,36 +1408,20 @@
 	// be performed.
 	if(v1 == v2)
 	{
-<<<<<<< HEAD
-	#ifdef NO_EXCEPTIONS
-	#else
-		throw(std::runtime_error("mesh::relax_edge(): Mesh is degenerate -- cannot swap edge"));
-	#endif
-=======
 		std::cerr << "psalm: Error: mesh::relax_edge(): Mesh is degenerate -- cannot swap edge\n";
 		return(false);
->>>>>>> aa193021
 	}
 
 	if(!swap)
 		return(false);
 
-<<<<<<< HEAD
-	/*
-		XXX: Leads to problems?
-=======
 	// XXX: Check if this might lead to problems
->>>>>>> aa193021
 
 	// Check whether the edge that is going to be swapped already exists.
 	// In this case, the edge swap is also denied, as it would overwrite
 	// existing faces
 	if(E_M.find(calc_edge_id(v1, v2)) != E_M.end()) // TODO: Optimize
 		return(false);
-<<<<<<< HEAD
-	*/
-=======
->>>>>>> aa193021
 
 	// Remove both of the old faces and the corresponding edge...
 
@@ -1505,13 +1438,8 @@
 	std::pair<vertex*, vertex*> vertices_1st_face = find_remaining_vertices(e->get_v(), old_face_1);
 	std::pair<vertex*, vertex*> vertices_2nd_face = find_remaining_vertices(e->get_u(), old_face_2);
 
-<<<<<<< HEAD
-	add_face(vertices_1st_face.first, vertices_1st_face.second, v1);
-	add_face(vertices_2nd_face.first, vertices_2nd_face.second, v2);
-=======
 	add_face(vertices_1st_face.first, vertices_1st_face.second, v1, true);
 	add_face(vertices_2nd_face.first, vertices_2nd_face.second, v2, true);
->>>>>>> aa193021
 
 	// ...and free some memory.
 
@@ -1604,18 +1532,6 @@
 
 /*!
 *	Creates a mesh from raw input data. This means that all coordinates and
-<<<<<<< HEAD
-*	vertex IDs are stored in arrays instead of files.
-*
-*	@param num_vertices	Number of vertices
-*	@param vertex_IDs	Array of vertex IDs
-*	@param coordinates	Array of vertex coordinates (coordinates for the
-*				i-th vertex are stored at 3*i, 3*i+1, 3*i+2)
-*/
-
-void mesh::load_raw_data(int num_vertices, long* vertex_IDs, double* coordinates)
-{
-=======
 *	vertex IDs are stored in arrays instead of files. If the `coordinates`
 *	pointer is NULL, the function will not change anything. Otherwise, the
 *	current mesh will be _destroyed_.
@@ -1648,20 +1564,10 @@
 	if(!coordinates)
 		return(false);
 
->>>>>>> aa193021
 	destroy();
 	long max_id = 0;
 	for(int i = 0; i < num_vertices; i++)
 	{
-<<<<<<< HEAD
-		add_vertex(	coordinates[3*i],
-				coordinates[3*i+1],
-				coordinates[3*i+2],
-				vertex_IDs[i]);
-
-		if(vertex_IDs[i] > max_id)
-			max_id = vertex_IDs[i];
-=======
 		double nx, ny, nz;
 		if(normals)
 		{
@@ -1713,19 +1619,11 @@
 		// predecessors. Otherwise, ID clashes will occur. The id_offset is
 		// used for every mesh::add_vertex() operation.
 		id_offset = static_cast<size_t>(max_id);
->>>>>>> aa193021
 	}
 	else
 		id_offset = 0; // forces vertices to be numbered sequentially
 
-<<<<<<< HEAD
-	// The IDs of new vertices must be larger than the IDs of their
-	// predecessors. Otherwise, ID clashes will occur. The id_offset is
-	// used for every mesh::add_vertex() operation.
-	id_offset = static_cast<size_t>(max_id);
-=======
 	return(true);
->>>>>>> aa193021
 }
 
 /*!
@@ -1745,29 +1643,17 @@
 *	@param vertex_IDs	Face connectivity information -- a negative ID
 *				signifies an old vertex. This has to be taken
 *				into account by the caller.
-<<<<<<< HEAD
-*/
-
-void mesh::save_raw_data(int* num_new_vertices, double** new_coordinates, int* num_faces, long** vertex_IDs)
+*
+*	@returns true if data could be saved, else false.
+*/
+
+bool mesh::save_raw_data(int* num_new_vertices, double** new_coordinates, int* num_faces, long** vertex_IDs)
 {
 	size_t num_boundary_vertices = 0;		// count boundary vertices to obtain correct IDs
 	std::vector<const vertex*> new_vertices;	// stores new vertices
 
 	// Count new vertices and store them
 
-=======
-*
-*	@returns true if data could be saved, else false.
-*/
-
-bool mesh::save_raw_data(int* num_new_vertices, double** new_coordinates, int* num_faces, long** vertex_IDs)
-{
-	size_t num_boundary_vertices = 0;		// count boundary vertices to obtain correct IDs
-	std::vector<const vertex*> new_vertices;	// stores new vertices
-
-	// Count new vertices and store them
-
->>>>>>> aa193021
 	for(std::vector<vertex*>::const_iterator v_it = V.begin(); v_it < V.end(); v_it++)
 	{
 		vertex* v = *v_it;
@@ -1804,15 +1690,11 @@
 
 		// Hole is assumed to consist of triangular faces only
 		if(f->num_vertices() != 3)
-<<<<<<< HEAD
-			throw(std::runtime_error("mesh::save_raw_data(): Unable to handle non-triangular faces"));
-=======
 		{
 			std::cerr	<< "psalm: mesh::save_raw_data(): Unable to handle non-triangular faces"
 					<< std::endl;
 			return(false);
 		}
->>>>>>> aa193021
 
 		for(size_t i = 0; i < 3; i++)
 		{
